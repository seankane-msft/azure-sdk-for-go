--- conflicted
+++ resolved
@@ -21,18 +21,10 @@
 
 // UserAgent returns the UserAgent string to use when sending http.Requests.
 func UserAgent() string {
-<<<<<<< HEAD
-	return "Azure-SDK-For-Go/v12.5.0-beta services"
-=======
 	return "Azure-SDK-For-Go/" + version.Number + " cognitiveservices/2017-04-18"
->>>>>>> 6bad82d0
 }
 
 // Version returns the semantic version (see http://semver.org) of the client.
 func Version() string {
-<<<<<<< HEAD
-	return "v12.5.0-beta"
-=======
 	return version.Number
->>>>>>> 6bad82d0
 }