--- conflicted
+++ resolved
@@ -27,25 +27,6 @@
 
 type BaseClient = original.BaseClient
 
-<<<<<<< HEAD
-func New(groupID uuid.UUID) BaseClient {
-	return original.New(groupID)
-}
-func NewWithBaseURI(baseURI string, groupID uuid.UUID) BaseClient {
-	return original.NewWithBaseURI(baseURI, groupID)
-}
-
-type GroupsClient = original.GroupsClient
-
-func NewGroupsClient(groupID uuid.UUID) GroupsClient {
-	return original.NewGroupsClient(groupID)
-}
-func NewGroupsClientWithBaseURI(baseURI string, groupID uuid.UUID) GroupsClient {
-	return original.NewGroupsClientWithBaseURI(baseURI, groupID)
-}
-
-type ChildType = original.ChildType
-=======
 func New() BaseClient {
 	return original.New()
 }
@@ -54,7 +35,6 @@
 }
 
 type GroupsClient = original.GroupsClient
->>>>>>> 6bad82d0
 
 func NewGroupsClient() GroupsClient {
 	return original.NewGroupsClient()
@@ -99,13 +79,8 @@
 type ParentGroupInfo = original.ParentGroupInfo
 type OperationsClient = original.OperationsClient
 
-<<<<<<< HEAD
-func NewOperationsClient(groupID uuid.UUID) OperationsClient {
-	return original.NewOperationsClient(groupID)
-=======
 func NewOperationsClient() OperationsClient {
 	return original.NewOperationsClient()
->>>>>>> 6bad82d0
 }
 func NewOperationsClientWithBaseURI(baseURI string) OperationsClient {
 	return original.NewOperationsClientWithBaseURI(baseURI)
