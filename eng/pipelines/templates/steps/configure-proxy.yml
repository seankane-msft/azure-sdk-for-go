parameters:
  ServiceDirectory: ''

steps:
  - pwsh: |
<<<<<<< HEAD
        $certUriPfx = "https://github.com/Azure/azure-sdk-tools/raw/main/tools/test-proxy/docker/dev_certificate/dotnet-devcert.pfx"
        $certUriCrt = "https://github.com/Azure/azure-sdk-tools/raw/main/tools/test-proxy/docker/dev_certificate/dotnet-devcert.crt"
        $certLocationPfx = "$(Build.SourcesDirectory)/dotnet-devcert.pfx"
        $certLocationCrt = "$(Build.SourcesDirectory)/dotnet-devcert.crt"
=======
        $certUri = "https://github.com/Azure/azure-sdk-tools/raw/main/tools/test-proxy/docker/dev_certificate/dotnet-devcert.pfx"
        $certLocation = "$(Build.SourcesDirectory)/dotnet-devcert.crt"
>>>>>>> 797a8045

        Invoke-WebRequest `
            -Uri $certUriPfx `
            -OutFile $certLocationPfx -UseBasicParsing

        Invoke-WebRequest `
            -Uri $certUriCrt `
            -OutFile $certLocationCrt -UseBasicParsing

        dotnet dev-certs https --clean --import $certLocationPfx -p "password"

        Write-Host "##vso[task.setvariable variable=PROXY_CERT]$certLocationCrt"
    displayName: 'Download and Trust Certificate'
<<<<<<< HEAD
    
#   - bash: |
#         TMP_PATH=$CERT_FOLDER
#         PFXFILE=$CERT_FOLDER/dotnet-devcert.pfx
#         CRTFILE=$CERT_FOLDER/dotnet-devcert.crt

#         NSSDB_PATHS=(
#             "$HOME/.pki/nssdb"
#             "$HOME/snap/chromium/current/.pki/nssdb"
#             "$HOME/snap/postman/current/.pki/nssdb"
#         )

#         function configure_nssdb() {
#             echo "Configuring nssdb for $1"
#             certutil -d sql:$1 -D -n dotnet-devcert
#             certutil -d sql:$1 -A -t "CP,," -n dotnet-devcert -i $CRTFILE
#         }

#         for NSSDB in ${NSSDB_PATHS[@]}; do
#             if [ -d "$NSSDB" ]; then
#                 configure_nssdb $NSSDB
#             fi
#         done

#         if [ $(id -u) -ne 0 ]; then
#             SUDO='sudo'
#         fi

#         $SUDO cp $CRTFILE "/usr/local/share/ca-certificates"
#         $SUDO update-ca-certificates
#     displayName: 'Trust Certificate (Linux)'
#     condition: and(succeeded(), ne(variables['Agent.OS'],'Windows_NT'))

#   - pwsh: |
#         Write-Host "Trust Actions Here"
#     displayName: 'Trust Certificate (Windows)'
#     condition: and(succeeded(), eq(variables['Agent.OS'],'Windows_NT'))
=======

>>>>>>> 797a8045
<|MERGE_RESOLUTION|>--- conflicted
+++ resolved
@@ -3,15 +3,10 @@
 
 steps:
   - pwsh: |
-<<<<<<< HEAD
         $certUriPfx = "https://github.com/Azure/azure-sdk-tools/raw/main/tools/test-proxy/docker/dev_certificate/dotnet-devcert.pfx"
         $certUriCrt = "https://github.com/Azure/azure-sdk-tools/raw/main/tools/test-proxy/docker/dev_certificate/dotnet-devcert.crt"
         $certLocationPfx = "$(Build.SourcesDirectory)/dotnet-devcert.pfx"
         $certLocationCrt = "$(Build.SourcesDirectory)/dotnet-devcert.crt"
-=======
-        $certUri = "https://github.com/Azure/azure-sdk-tools/raw/main/tools/test-proxy/docker/dev_certificate/dotnet-devcert.pfx"
-        $certLocation = "$(Build.SourcesDirectory)/dotnet-devcert.crt"
->>>>>>> 797a8045
 
         Invoke-WebRequest `
             -Uri $certUriPfx `
@@ -25,7 +20,6 @@
 
         Write-Host "##vso[task.setvariable variable=PROXY_CERT]$certLocationCrt"
     displayName: 'Download and Trust Certificate'
-<<<<<<< HEAD
     
 #   - bash: |
 #         TMP_PATH=$CERT_FOLDER
@@ -58,11 +52,7 @@
 #         $SUDO update-ca-certificates
 #     displayName: 'Trust Certificate (Linux)'
 #     condition: and(succeeded(), ne(variables['Agent.OS'],'Windows_NT'))
-
 #   - pwsh: |
 #         Write-Host "Trust Actions Here"
 #     displayName: 'Trust Certificate (Windows)'
-#     condition: and(succeeded(), eq(variables['Agent.OS'],'Windows_NT'))
-=======
-
->>>>>>> 797a8045
+#     condition: and(succeeded(), eq(variables['Agent.OS'],'Windows_NT'))