--- conflicted
+++ resolved
@@ -82,13 +82,8 @@
 	return newByteArrayResponse(resp)
 }
 
-<<<<<<< HEAD
-// AddEntity adds an entity from an arbitrary interface value to the table. This method will fail if the entity already exists
-// An entity must be a byte slice ([]byte) that can be json.Marshalled into a map[string]interface{}
-=======
 // AddEntity adds an entity (described by a JSON byte slice) to the table. This method returns an error if an entity with
 // the same PartitionKey and RowKey already exists in the table.
->>>>>>> 4723b6dd
 func (t *TableClient) AddEntity(ctx context.Context, entity []byte) (interface{}, error) {
 	var mapEntity map[string]interface{}
 	err := json.Unmarshal(entity, &mapEntity)
