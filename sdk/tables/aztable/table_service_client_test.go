// Copyright (c) Microsoft Corporation. All rights reserved.
// Licensed under the MIT License.

package aztable

import (
	"context"
	"errors"
	"fmt"
	"net/http"
	"testing"

	"github.com/Azure/azure-sdk-for-go/sdk/azidentity"
	"github.com/Azure/azure-sdk-for-go/sdk/internal/recording"
	"github.com/Azure/azure-sdk-for-go/sdk/internal/runtime"
	"github.com/Azure/azure-sdk-for-go/sdk/to"
	"github.com/stretchr/testify/require"
)

func TestServiceErrorsServiceClient(t *testing.T) {
	for _, service := range services {
		t.Run(fmt.Sprintf("%v_%v", t.Name(), service), func(t *testing.T) {
			service, delete := initServiceTest(t, service)
			defer delete()
			_, err := service.CreateTable(context.Background(), "tableName")
			require.NoError(t, err)

			// Create a duplicate table to produce an error
			_, err = service.CreateTable(context.Background(), "tableName")
			require.Error(t, err)

			var svcErr *runtime.ResponseError
			errors.As(err, &svcErr)
			require.Equal(t, svcErr.RawResponse().StatusCode, http.StatusConflict)

			_, err = service.DeleteTable(context.Background(), "tableName")
			require.NoError(t, err)
		})
	}
}

func TestCreateTableFromService(t *testing.T) {
	for _, service := range services {
		t.Run(fmt.Sprintf("%v_%v", t.Name(), service), func(t *testing.T) {
			service, delete := initServiceTest(t, service)
			defer delete()
			tableName, err := createRandomName(t, "tableName")
			require.NoError(t, err)

			resp, err := service.CreateTable(ctx, tableName)
			deleteTable := func() {
				_, err := service.DeleteTable(ctx, tableName)
				if err != nil {
					fmt.Printf("Error cleaning up test. %v\n", err.Error())
				}
			}
			defer deleteTable()

<<<<<<< HEAD
			require.NoError(t, err)
			require.Equal(t, *resp.TableResponse.TableName, tableName)
		})
=======
func (s *tableServiceClientLiveTests) TestServiceErrors() {
	require := require.New(s.T())
	context := getTestContext(s.T().Name())
	tableName, err := getTableName(context)
	require.NoError(err)

	_, err = context.client.CreateTable(ctx, tableName)
	delete := func() {
		_, err := context.client.DeleteTable(ctx, tableName, nil)
		if err != nil {
			fmt.Printf("Error cleaning up test. %v\n", err.Error())
		}
>>>>>>> 4723b6dd
	}
}

<<<<<<< HEAD
func TestQueryTable(t *testing.T) {
	for _, service := range services {
		t.Run(fmt.Sprintf("%v_%v", t.Name(), service), func(t *testing.T) {
			service, delete := initServiceTest(t, service)
			defer delete()

			tableCount := 5
			tableNames := make([]string, tableCount)
			prefix1 := "zzza"
			prefix2 := "zzzb"

			defer clearAllTables(service)
			//create 10 tables with our exected prefix and 1 with a different prefix
			for i := 0; i < tableCount; i++ {
				if i < (tableCount - 1) {
					name := fmt.Sprintf("%v%v", prefix1, i)
					tableNames[i] = name
				} else {
					name := fmt.Sprintf("%v%v", prefix2, i)
					tableNames[i] = name
				}
				_, err := service.CreateTable(ctx, tableNames[i])
				require.NoError(t, err)
			}
=======
func (s *tableServiceClientLiveTests) TestCreateTable() {
	require := require.New(s.T())
	context := getTestContext(s.T().Name())
	tableName, err := getTableName(context)
	require.NoError(err)

	resp, err := context.client.CreateTable(ctx, tableName)
	delete := func() {
		_, err := context.client.DeleteTable(ctx, tableName, nil)
		if err != nil {
			fmt.Printf("Error cleaning up test. %v\n", err.Error())
		}
	}
	defer delete()
>>>>>>> 4723b6dd

			// Query for tables with no pagination. The filter should exclude one table from the results
			filter := fmt.Sprintf("TableName ge '%s' and TableName lt '%s'", prefix1, prefix2)
			pager := service.ListTables(&ListOptions{Filter: &filter})

			resultCount := 0
			for pager.NextPage(ctx) {
				resp := pager.PageResponse()
				resultCount += len(resp.TableQueryResponse.Value)
			}

			require.NoError(t, pager.Err())
			require.Equal(t, resultCount, tableCount-1)

			// Query for tables with pagination
			top := int32(2)
			pager = service.ListTables(&ListOptions{Filter: &filter, Top: &top})

			resultCount = 0
			pageCount := 0
			for pager.NextPage(ctx) {
				resp := pager.PageResponse()
				resultCount += len(resp.TableQueryResponse.Value)
				pageCount++
			}

			require.NoError(t, pager.Err())
			require.Equal(t, resultCount, tableCount-1)
			require.Equal(t, pageCount, int(top))

		})
	}
}

<<<<<<< HEAD
func TestListTables(t *testing.T) {
	for _, service := range services {
		t.Run(fmt.Sprintf("%v_%v", t.Name(), service), func(t *testing.T) {
			service, delete := initServiceTest(t, service)
			defer delete()
			tableName, err := createRandomName(t, "tableName")
			require.NoError(t, err)
=======
func clearAllTables(context *testContext) error {
	pager := context.client.ListTables(nil)
	for pager.NextPage(ctx) {
		resp := pager.PageResponse()
		for _, v := range resp.TableQueryResponse.Value {
			_, err := context.client.DeleteTable(ctx, *v.TableName, nil)
			if err != nil {
				return err
			}
		}
	}
	return pager.Err()
}
>>>>>>> 4723b6dd

			err = clearAllTables(service)
			require.NoError(t, err)

			for i := 0; i < 5; i++ {
				_, err := service.CreateTable(ctx, fmt.Sprintf("%v%v", tableName, i))
				require.NoError(t, err)
			}

			count := 0
			pager := service.ListTables(nil)
			for pager.NextPage(ctx) {
				resp := pager.PageResponse()
				count += len(resp.TableQueryResponse.Value)
			}

			require.NoError(t, pager.Err())
			require.Equal(t, 5, count)

			deleteTable := func() {
				for i := 0; i < 5; i++ {
					_, err := service.DeleteTable(ctx, fmt.Sprintf("%v%v", tableName, i))
					if err != nil {
						fmt.Printf("Error cleaning up test. %v\n", err.Error())
					}
				}
			}
			defer deleteTable()

		})
	}
}

// This functionality is only available on storage accounts
func TestGetStatistics(t *testing.T) {
	t.Skip()
	cred, err := azidentity.NewDefaultAzureCredential(nil)
	require.NoError(t, err)
	accountName := recording.GetEnvVariable("TABLES_STORAGE_ACCOUNT_NAME", "fakestorageaccount")
	serviceURL := storageURI(accountName+"-secondary", "core.windows.net")
	fmt.Println(serviceURL)
	service, err := createTableServiceClientForRecording(t, serviceURL, cred)
	require.NoError(t, err)

	// s.T().Skip() // TODO: need to change URL to -secondary https://docs.microsoft.com/en-us/rest/api/storageservices/get-table-service-stats
	resp, err := service.GetStatistics(ctx, nil)
	require.NoError(t, err)
	require.NotNil(t, resp)
}

// Functionality is only available on storage accounts
func TestGetProperties(t *testing.T) {
	service, delete := initServiceTest(t, "storage")
	defer delete()

	resp, err := service.GetProperties(ctx, nil)
	require.NoError(t, err)
	require.NotNil(t, resp)
}

// Logging is only available on storage accounts
func TestSetLogging(t *testing.T) {
	service, delete := initServiceTest(t, "storage")
	defer delete()

	logging := Logging{
		Read:    to.BoolPtr(true),
		Write:   to.BoolPtr(true),
		Delete:  to.BoolPtr(true),
		Version: to.StringPtr("1.0"),
		RetentionPolicy: &RetentionPolicy{
			Enabled: to.BoolPtr(true),
			Days:    to.Int32Ptr(5),
		},
	}
	props := TableServiceProperties{Logging: &logging}

	resp, err := service.SetProperties(ctx, props, nil)
	require.NoError(t, err)
	require.NotNil(t, resp)

	recording.Sleep(45)

	received, err := service.GetProperties(ctx, nil)
	require.NoError(t, err)

	require.Equal(t, *props.Logging.Read, *received.StorageServiceProperties.Logging.Read)
	require.Equal(t, *props.Logging.Write, *received.StorageServiceProperties.Logging.Write)
	require.Equal(t, *props.Logging.Delete, *received.StorageServiceProperties.Logging.Delete)
	require.Equal(t, *props.Logging.RetentionPolicy.Enabled, *received.StorageServiceProperties.Logging.RetentionPolicy.Enabled)
	require.Equal(t, *props.Logging.RetentionPolicy.Days, *received.StorageServiceProperties.Logging.RetentionPolicy.Days)
}

func TestSetHoursMetrics(t *testing.T) {
	service, delete := initServiceTest(t, "storage")
	defer delete()

	metrics := Metrics{
		Enabled:     to.BoolPtr(true),
		IncludeAPIs: to.BoolPtr(true),
		RetentionPolicy: &RetentionPolicy{
			Enabled: to.BoolPtr(true),
			Days:    to.Int32Ptr(5),
		},
		Version: to.StringPtr("1.0"),
	}
	props := TableServiceProperties{HourMetrics: &metrics}

	resp, err := service.SetProperties(ctx, props, nil)
	require.NoError(t, err)
	require.NotNil(t, resp)

	recording.Sleep(45)

	received, err := service.GetProperties(ctx, nil)
	require.NoError(t, err)

	require.Equal(t, *props.HourMetrics.Enabled, *received.StorageServiceProperties.HourMetrics.Enabled)
	require.Equal(t, *props.HourMetrics.IncludeAPIs, *received.StorageServiceProperties.HourMetrics.IncludeAPIs)
	require.Equal(t, *props.HourMetrics.RetentionPolicy.Days, *received.StorageServiceProperties.HourMetrics.RetentionPolicy.Days)
	require.Equal(t, *props.HourMetrics.RetentionPolicy.Enabled, *received.StorageServiceProperties.HourMetrics.RetentionPolicy.Enabled)
}

func TestSetMinuteMetrics(t *testing.T) {
	service, delete := initServiceTest(t, "storage")
	defer delete()

	metrics := Metrics{
		Enabled:     to.BoolPtr(true),
		IncludeAPIs: to.BoolPtr(true),
		RetentionPolicy: &RetentionPolicy{
			Enabled: to.BoolPtr(true),
			Days:    to.Int32Ptr(5),
		},
		Version: to.StringPtr("1.0"),
	}
	props := TableServiceProperties{MinuteMetrics: &metrics}

	resp, err := service.SetProperties(ctx, props, nil)
	require.NoError(t, err)
	require.NotNil(t, resp)

	recording.Sleep(45)

	received, err := service.GetProperties(ctx, nil)
	require.NoError(t, err)

	require.Equal(t, *props.MinuteMetrics.Enabled, *received.StorageServiceProperties.MinuteMetrics.Enabled)
	require.Equal(t, *props.MinuteMetrics.IncludeAPIs, *received.StorageServiceProperties.MinuteMetrics.IncludeAPIs)
	require.Equal(t, *props.MinuteMetrics.RetentionPolicy.Days, *received.StorageServiceProperties.MinuteMetrics.RetentionPolicy.Days)
	require.Equal(t, *props.MinuteMetrics.RetentionPolicy.Enabled, *received.StorageServiceProperties.MinuteMetrics.RetentionPolicy.Enabled)
}

func TestSetCors(t *testing.T) {
	service, delete := initServiceTest(t, "storage")
	defer delete()

	corsRules1 := CorsRule{
		AllowedHeaders:  to.StringPtr("x-ms-meta-data*"),
		AllowedMethods:  to.StringPtr("PUT"),
		AllowedOrigins:  to.StringPtr("www.xyz.com"),
		ExposedHeaders:  to.StringPtr("x-ms-meta-source*"),
		MaxAgeInSeconds: to.Int32Ptr(500),
	}
	props := TableServiceProperties{Cors: []*CorsRule{&corsRules1}}

	resp, err := service.SetProperties(ctx, props, nil)
	require.NoError(t, err)
	require.NotNil(t, resp)

	recording.Sleep(45)

	received, err := service.GetProperties(ctx, nil)
	require.NoError(t, err)

	require.Equal(t, *props.Cors[0].AllowedHeaders, *received.StorageServiceProperties.Cors[0].AllowedHeaders)
	require.Equal(t, *props.Cors[0].AllowedMethods, *received.StorageServiceProperties.Cors[0].AllowedMethods)
	require.Equal(t, *props.Cors[0].AllowedOrigins, *received.StorageServiceProperties.Cors[0].AllowedOrigins)
	require.Equal(t, *props.Cors[0].ExposedHeaders, *received.StorageServiceProperties.Cors[0].ExposedHeaders)
	require.Equal(t, *props.Cors[0].MaxAgeInSeconds, *received.StorageServiceProperties.Cors[0].MaxAgeInSeconds)
}

func TestSetTooManyCors(t *testing.T) {
	service, delete := initServiceTest(t, "storage")
	defer delete()

	corsRules1 := CorsRule{
		AllowedHeaders:  to.StringPtr("x-ms-meta-data*"),
		AllowedMethods:  to.StringPtr("PUT"),
		AllowedOrigins:  to.StringPtr("www.xyz.com"),
		ExposedHeaders:  to.StringPtr("x-ms-meta-source*"),
		MaxAgeInSeconds: to.Int32Ptr(500),
	}
	props := TableServiceProperties{Cors: make([]*CorsRule, 0)}
	for i := 0; i < 6; i++ {
		props.Cors = append(props.Cors, &corsRules1)
	}

	_, err := service.SetProperties(ctx, props, nil)
	require.Error(t, err)
}

func TestRetentionTooLong(t *testing.T) {
	service, delete := initServiceTest(t, "storage")
	defer delete()

	metrics := Metrics{
		Enabled:     to.BoolPtr(true),
		IncludeAPIs: to.BoolPtr(true),
		RetentionPolicy: &RetentionPolicy{
			Enabled: to.BoolPtr(true),
			Days:    to.Int32Ptr(366),
		},
		Version: to.StringPtr("1.0"),
	}
	props := TableServiceProperties{MinuteMetrics: &metrics}

	_, err := service.SetProperties(ctx, props, nil)
	require.Error(t, err)
}<|MERGE_RESOLUTION|>--- conflicted
+++ resolved
@@ -33,7 +33,7 @@
 			errors.As(err, &svcErr)
 			require.Equal(t, svcErr.RawResponse().StatusCode, http.StatusConflict)
 
-			_, err = service.DeleteTable(context.Background(), "tableName")
+			_, err = service.DeleteTable(context.Background(), "tableName", nil)
 			require.NoError(t, err)
 		})
 	}
@@ -49,35 +49,19 @@
 
 			resp, err := service.CreateTable(ctx, tableName)
 			deleteTable := func() {
-				_, err := service.DeleteTable(ctx, tableName)
+				_, err := service.DeleteTable(ctx, tableName, nil)
 				if err != nil {
 					fmt.Printf("Error cleaning up test. %v\n", err.Error())
 				}
 			}
 			defer deleteTable()
 
-<<<<<<< HEAD
 			require.NoError(t, err)
 			require.Equal(t, *resp.TableResponse.TableName, tableName)
 		})
-=======
-func (s *tableServiceClientLiveTests) TestServiceErrors() {
-	require := require.New(s.T())
-	context := getTestContext(s.T().Name())
-	tableName, err := getTableName(context)
-	require.NoError(err)
-
-	_, err = context.client.CreateTable(ctx, tableName)
-	delete := func() {
-		_, err := context.client.DeleteTable(ctx, tableName, nil)
-		if err != nil {
-			fmt.Printf("Error cleaning up test. %v\n", err.Error())
-		}
->>>>>>> 4723b6dd
-	}
-}
-
-<<<<<<< HEAD
+	}
+}
+
 func TestQueryTable(t *testing.T) {
 	for _, service := range services {
 		t.Run(fmt.Sprintf("%v_%v", t.Name(), service), func(t *testing.T) {
@@ -102,22 +86,6 @@
 				_, err := service.CreateTable(ctx, tableNames[i])
 				require.NoError(t, err)
 			}
-=======
-func (s *tableServiceClientLiveTests) TestCreateTable() {
-	require := require.New(s.T())
-	context := getTestContext(s.T().Name())
-	tableName, err := getTableName(context)
-	require.NoError(err)
-
-	resp, err := context.client.CreateTable(ctx, tableName)
-	delete := func() {
-		_, err := context.client.DeleteTable(ctx, tableName, nil)
-		if err != nil {
-			fmt.Printf("Error cleaning up test. %v\n", err.Error())
-		}
-	}
-	defer delete()
->>>>>>> 4723b6dd
 
 			// Query for tables with no pagination. The filter should exclude one table from the results
 			filter := fmt.Sprintf("TableName ge '%s' and TableName lt '%s'", prefix1, prefix2)
@@ -152,7 +120,6 @@
 	}
 }
 
-<<<<<<< HEAD
 func TestListTables(t *testing.T) {
 	for _, service := range services {
 		t.Run(fmt.Sprintf("%v_%v", t.Name(), service), func(t *testing.T) {
@@ -160,21 +127,6 @@
 			defer delete()
 			tableName, err := createRandomName(t, "tableName")
 			require.NoError(t, err)
-=======
-func clearAllTables(context *testContext) error {
-	pager := context.client.ListTables(nil)
-	for pager.NextPage(ctx) {
-		resp := pager.PageResponse()
-		for _, v := range resp.TableQueryResponse.Value {
-			_, err := context.client.DeleteTable(ctx, *v.TableName, nil)
-			if err != nil {
-				return err
-			}
-		}
-	}
-	return pager.Err()
-}
->>>>>>> 4723b6dd
 
 			err = clearAllTables(service)
 			require.NoError(t, err)
@@ -196,7 +148,7 @@
 
 			deleteTable := func() {
 				for i := 0; i < 5; i++ {
-					_, err := service.DeleteTable(ctx, fmt.Sprintf("%v%v", tableName, i))
+					_, err := service.DeleteTable(ctx, fmt.Sprintf("%v%v", tableName, i), nil)
 					if err != nil {
 						fmt.Printf("Error cleaning up test. %v\n", err.Error())
 					}
