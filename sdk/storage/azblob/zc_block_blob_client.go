--- conflicted
+++ resolved
@@ -60,13 +60,8 @@
 
 // WithSnapshot creates a new BlockBlobClient object identical to the source but with the specified snapshot timestamp.
 // Pass "" to remove the snapshot returning a URL to the base blob.
-<<<<<<< HEAD
 func (bb BlockBlobClient) WithSnapshot(snapshot string) *BlockBlobClient {
-	p := NewBlobURLParts(bb.URL())
-=======
-func (bb BlockBlobClient) WithSnapshot(snapshot string) BlockBlobClient {
 	p, _ := NewBlobURLParts(bb.URL())
->>>>>>> 20422e1d
 	p.Snapshot = snapshot
 	con := &connection{u: p.URL(), p: bb.client.con.p}
 	return &BlockBlobClient{
@@ -79,13 +74,8 @@
 
 // WithVersionID creates a new AppendBlobURL object identical to the source but with the specified version id.
 // Pass "" to remove the versionID returning a URL to the base blob.
-<<<<<<< HEAD
 func (bb BlockBlobClient) WithVersionID(versionID string) *BlockBlobClient {
-	p := NewBlobURLParts(bb.URL())
-=======
-func (bb BlockBlobClient) WithVersionID(versionID string) BlockBlobClient {
 	p, _ := NewBlobURLParts(bb.URL())
->>>>>>> 20422e1d
 	p.VersionID = versionID
 	con := &connection{u: p.URL(), p: bb.client.con.p}
 	return &BlockBlobClient{
