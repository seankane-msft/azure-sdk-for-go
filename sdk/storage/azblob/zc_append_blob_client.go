--- conflicted
+++ resolved
@@ -47,13 +47,8 @@
 
 // WithSnapshot creates a new AppendBlobURL object identical to the source but with the specified snapshot timestamp.
 // Pass "" to remove the snapshot returning a URL to the base blob.
-<<<<<<< HEAD
 func (ab AppendBlobClient) WithSnapshot(snapshot string) *AppendBlobClient {
-	p := NewBlobURLParts(ab.URL())
-=======
-func (ab AppendBlobClient) WithSnapshot(snapshot string) AppendBlobClient {
 	p, _ := NewBlobURLParts(ab.URL())
->>>>>>> 20422e1d
 	p.Snapshot = snapshot
 	con := &connection{u: p.URL(), p: ab.client.con.p}
 
@@ -65,13 +60,8 @@
 
 // WithVersionID creates a new AppendBlobURL object identical to the source but with the specified version id.
 // Pass "" to remove the versionID returning a URL to the base blob.
-<<<<<<< HEAD
 func (ab AppendBlobClient) WithVersionID(versionID string) *AppendBlobClient {
-	p := NewBlobURLParts(ab.URL())
-=======
-func (ab AppendBlobClient) WithVersionID(versionID string) AppendBlobClient {
 	p, _ := NewBlobURLParts(ab.URL())
->>>>>>> 20422e1d
 	p.VersionID = versionID
 	con := &connection{u: p.URL(), p: ab.client.con.p}
 
