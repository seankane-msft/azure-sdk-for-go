--- conflicted
+++ resolved
@@ -4,6 +4,7 @@
 package aztables
 
 import (
+	"bufio"
 	"bytes"
 	"context"
 	"encoding/json"
@@ -57,13 +58,7 @@
 
 // TransactionResponse contains response fields for Client.TransactionResponse
 type TransactionResponse struct {
-<<<<<<< HEAD
-	// The response for a single table.
-	// TransactionResponses []http.Response
-	RawResponse *http.Response
-=======
 	// placeholder for future response fields
->>>>>>> 9813425c
 }
 
 // SubmitTransactionOptions contains optional parameters for Client.SubmitTransaction
@@ -131,6 +126,9 @@
 	}
 
 	reqBody, err := ioutil.ReadAll(req.Raw().Body)
+	if err != nil {
+		return TransactionResponse{}, err
+	}
 	fmt.Println("REQ BODY: \n", string(reqBody))
 
 	resp, err := t.con.Pipeline().Do(req)
@@ -138,40 +136,15 @@
 		return TransactionResponse{}, err
 	}
 
-<<<<<<< HEAD
-	return TransactionResponse{
-		RawResponse: resp,
-	}, nil
-	/*
-		transactionResponse, err := buildTransactionResponse(req, resp, len(transactionActions))
-		if err != nil {
-			return *transactionResponse, err
-		}
-
-		if !runtime.HasStatusCode(resp, http.StatusAccepted, http.StatusNoContent) {
-			return TransactionResponse{}, runtime.NewResponseError(resp)
-		}
-		return *transactionResponse, nil
-	*/
-=======
 	if !runtime.HasStatusCode(resp, http.StatusAccepted, http.StatusNoContent) {
 		return TransactionResponse{}, runtime.NewResponseError(resp)
 	}
 
 	return buildTransactionResponse(req, resp, len(transactionActions))
->>>>>>> 9813425c
-}
-
-/*
+}
+
 // create the transaction response. This will read the inner responses
-<<<<<<< HEAD
-func buildTransactionResponse(req *policy.Request, resp *http.Response, itemCount int) (*TransactionResponse, error) {
-	innerResponses := make([]http.Response, itemCount)
-	result := TransactionResponse{} //TransactionResponses: innerResponses}
-
-=======
 func buildTransactionResponse(req *policy.Request, resp *http.Response, itemCount int) (TransactionResponse, error) {
->>>>>>> 9813425c
 	bytesBody, err := ioutil.ReadAll(resp.Body)
 	if err != nil {
 		return TransactionResponse{}, err
@@ -205,7 +178,7 @@
 		}
 		r, err := http.ReadResponse(bufio.NewReader(bytes.NewBuffer(part)), req.Raw())
 		if err != nil {
-			return TransactionResponse{}, err
+			return TransactionResponse{}, runtime.NewResponseError(resp)
 		}
 		if r.StatusCode >= 400 {
 			return TransactionResponse{}, runtime.NewResponseError(resp)
@@ -223,14 +196,10 @@
 	}
 	return string(bytesBody[2:end])
 }
-*/
+
 // generateChangesetBody generates the individual changesets for the various operations within the batch request.
 // There is a changeset for Insert, Delete, Merge etc.
 func (t *Client) generateChangesetBody(changesetBoundary string, transactionActions []TransactionAction) (*bytes.Buffer, error) {
-<<<<<<< HEAD
-=======
-
->>>>>>> 9813425c
 	body := new(bytes.Buffer)
 	writer := multipart.NewWriter(body)
 	err := writer.SetBoundary(changesetBoundary)
@@ -238,8 +207,8 @@
 		return nil, err
 	}
 
-	for _, be := range transactionActions {
-		err := t.generateEntitySubset(&be, writer)
+	for idx, be := range transactionActions {
+		err := t.generateEntitySubset(&be, writer, idx)
 		if err != nil {
 			return nil, err
 		}
@@ -250,10 +219,11 @@
 }
 
 // generateEntitySubset generates body payload for particular batch entity
-func (t *Client) generateEntitySubset(transactionAction *TransactionAction, writer *multipart.Writer) error {
+func (t *Client) generateEntitySubset(transactionAction *TransactionAction, writer *multipart.Writer, contentID int) error {
 	h := make(textproto.MIMEHeader)
 	h.Set(headerContentType, "application/http")
 	h.Set(headerContentTransferEncoding, "binary")
+	h.Set("Content-ID", fmt.Sprint(contentID))
 	qo := &generated.QueryOptions{Format: generated.ODataMetadataFormatApplicationJSONODataMinimalmetadata.ToPtr()}
 
 	operationWriter, err := writer.CreatePart(h)
