// Copyright (c) Microsoft Corporation. All rights reserved.
// Licensed under the MIT License.

package aztables_test

import (
	"context"
	"encoding/json"
	"errors"
	"fmt"
	"io/ioutil"
	"os"
	"time"

	"github.com/Azure/azure-sdk-for-go/sdk/azcore"
	"github.com/Azure/azure-sdk-for-go/sdk/azidentity"
	"github.com/Azure/azure-sdk-for-go/sdk/data/aztables"
)

func ExampleNewSharedKeyCredential() {
	accountName, ok := os.LookupEnv("TABLES_STORAGE_ACCOUNT_NAME")
	if !ok {
		panic("TABLES_STORAGE_ACCOUNT_NAME could not be found")
	}
	accountKey, ok := os.LookupEnv("TABLES_PRIMARY_STORAGE_ACCOUNT_KEY")
	if !ok {
		panic("TABLES_PRIMARY_STORAGE_ACCOUNT_KEY could not be found")
	}
	serviceURL := accountName + ".table.core.windows.net"

	cred, err := aztables.NewSharedKeyCredential(accountName, accountKey)
	if err != nil {
		panic(err)
	}
	client, err := aztables.NewServiceClientWithSharedKey(serviceURL, cred, nil)
	if err != nil {
		panic(err)
	}
	fmt.Println(client)
}

func ExampleNewServiceClient() {
	accountName, ok := os.LookupEnv("TABLES_STORAGE_ACCOUNT_NAME")
	if !ok {
		panic("TABLES_STORAGE_ACCOUNT_NAME could not be found")
	}
	serviceURL := accountName + ".table.core.windows.net"

	cred, err := azidentity.NewDefaultAzureCredential(nil)
	if err != nil {
		panic(err)
	}
	client, err := aztables.NewServiceClient(serviceURL, cred, nil)
	if err != nil {
		panic(err)
	}
	fmt.Println(client)
}

func ExampleNewServiceClientWithSharedKey() {
	accountName, ok := os.LookupEnv("TABLES_STORAGE_ACCOUNT_NAME")
	if !ok {
		panic("TABLES_STORAGE_ACCOUNT_NAME could not be found")
	}
	accountKey, ok := os.LookupEnv("TABLES_PRIMARY_STORAGE_ACCOUNT_KEY")
	if !ok {
		panic("TABLES_PRIMARY_STORAGE_ACCOUNT_KEY could not be found")
	}
	serviceURL := accountName + ".table.core.windows.net"

	cred, err := aztables.NewSharedKeyCredential(accountName, accountKey)
	if err != nil {
		panic(err)
	}
	client, err := aztables.NewServiceClientWithSharedKey(serviceURL, cred, nil)
	if err != nil {
		panic(err)
	}
	fmt.Println(client)
}

func ExampleNewServiceClientWithNoCredential() {
	accountName, ok := os.LookupEnv("TABLES_STORAGE_ACCOUNT_NAME")
	if !ok {
		panic("TABLES_STORAGE_ACCOUNT_NAME could not be found")
	}
	sharedAccessSignature, ok := os.LookupEnv("TABLES_SHARED_ACCESS_SIGNATURE")
	if !ok {
		panic("TABLES_SHARED_ACCESS_SIGNATURE could not be found")
	}
	serviceURL := fmt.Sprintf("%s.table.core.windows.net/?%s", accountName, sharedAccessSignature)

	client, err := aztables.NewServiceClientWithNoCredential(serviceURL, nil)
	if err != nil {
		panic(err)
	}
	fmt.Println(client)
}

type MyEntity struct {
	aztables.Entity
	Value int
}

func ExampleClient_SubmitTransaction() {
	cred, err := azidentity.NewDefaultAzureCredential(nil)
	if err != nil {
		panic(err)
	}
	serviceURL := fmt.Sprintf("https://%s.table.core.windows.net/%s", "myAccountName", "tableName")
	client, err := aztables.NewClient(serviceURL, cred, nil)
	if err != nil {
		panic(err)
	}

	batch := []aztables.TransactionAction{}

	baseEntity := MyEntity{
		Entity: aztables.Entity{
			PartitionKey: "myPartitionKey",
			RowKey:       "",
		},
	}
	for i := 0; i < 10; i++ {
		baseEntity.RowKey = fmt.Sprintf("rk-%d", i)
		baseEntity.Value = i
		marshalled, err := json.Marshal(baseEntity)
		if err != nil {
			panic(err)
		}
		batch = append(batch, aztables.TransactionAction{
			ActionType: aztables.TransactionTypeAdd,
			Entity:     marshalled,
		})
	}

	_, err = client.SubmitTransaction(context.TODO(), batch, nil)
	if err != nil {
		var httpErr *azcore.ResponseError
		if errors.As(err, &httpErr) {
			body, err := ioutil.ReadAll(httpErr.RawResponse.Body)
			if err != nil {
				panic(err)
			}
			fmt.Println(string(body)) // Do some parsing of the body
		} else {
			panic(err)
		}
<<<<<<< HEAD
	} else {
		// for _, subResp := range resp.TransactionResponses {
		// 	if subResp.StatusCode != http.StatusAccepted {
		// 		body, err := ioutil.ReadAll(subResp.Body)
		// 		if err != nil {
		// 			panic(err)
		// 		}
		// 		fmt.Println(string(body))
		// 	}
		// }
=======
>>>>>>> 9813425c
	}
}

func ExampleServiceClient_CreateTable() {
	cred, err := azidentity.NewDefaultAzureCredential(nil)
	if err != nil {
		panic(err)
	}
	accountName, ok := os.LookupEnv("TABLES_STORAGE_ACCOUNT_NAME")
	if !ok {
		panic("TABLES_STORAGE_ACCOUNT_NAME could not be found")
	}
	serviceURL := fmt.Sprintf("https://%s.table.core.windows.net", accountName)

	service, err := aztables.NewServiceClient(serviceURL, cred, nil)
	if err != nil {
		panic(err)
	}

	// Create a table
	_, err = service.CreateTable(context.TODO(), "fromServiceClient", nil)
	if err != nil {
		panic(err)
	}
}

func ExampleServiceClient_DeleteTable() {
	cred, err := azidentity.NewDefaultAzureCredential(nil)
	if err != nil {
		panic(err)
	}
	accountName, ok := os.LookupEnv("TABLES_STORAGE_ACCOUNT_NAME")
	if !ok {
		panic("TABLES_STORAGE_ACCOUNT_NAME could not be found")
	}
	serviceURL := fmt.Sprintf("https://%s.table.core.windows.net", accountName)

	service, err := aztables.NewServiceClient(serviceURL, cred, nil)
	if err != nil {
		panic(err)
	}

	// Delete a table
	_, err = service.DeleteTable(context.TODO(), "fromServiceClient", nil)
	if err != nil {
		panic(err)
	}
}

func ExampleClient_Create() {
	cred, err := azidentity.NewDefaultAzureCredential(nil)
	if err != nil {
		panic(err)
	}
	accountName, ok := os.LookupEnv("TABLES_STORAGE_ACCOUNT_NAME")
	if !ok {
		panic("TABLES_STORAGE_ACCOUNT_NAME could not be found")
	}
	serviceURL := fmt.Sprintf("https://%s.table.core.windows.net/%s", accountName, "fromTableClient")
	client, err := aztables.NewClient(serviceURL, cred, nil)
	if err != nil {
		panic(err)
	}

	// Create a table
	_, err = client.Create(context.TODO(), nil)
	if err != nil {
		panic(err)
	}
}

func ExampleClient_Delete() {
	cred, err := azidentity.NewDefaultAzureCredential(nil)
	if err != nil {
		panic(err)
	}
	accountName, ok := os.LookupEnv("TABLES_STORAGE_ACCOUNT_NAME")
	if !ok {
		panic("TABLES_STORAGE_ACCOUNT_NAME could not be found")
	}
	serviceURL := fmt.Sprintf("https://%s.table.core.windows.net/%s", accountName, "fromTableClient")
	client, err := aztables.NewClient(serviceURL, cred, nil)
	if err != nil {
		panic(err)
	}

	// Delete a table
	_, err = client.Delete(context.TODO(), nil)
	if err != nil {
		panic(err)
	}
}

func ExampleNewClient() {
	accountName, ok := os.LookupEnv("TABLES_STORAGE_ACCOUNT_NAME")
	if !ok {
		panic("TABLES_STORAGE_ACCOUNT_NAME could not be found")
	}
	serviceURL := fmt.Sprintf("https://%s.table.core.windows.net/%s", accountName, "myTableName")

	cred, err := azidentity.NewDefaultAzureCredential(nil)
	if err != nil {
		panic(err)
	}
	client, err := aztables.NewClient(serviceURL, cred, nil)
	if err != nil {
		panic(err)
	}
	fmt.Println(client)
}

func ExampleNewClientWithSharedKey() {
	accountName, ok := os.LookupEnv("TABLES_STORAGE_ACCOUNT_NAME")
	if !ok {
		panic("TABLES_STORAGE_ACCOUNT_NAME could not be found")
	}
	accountKey, ok := os.LookupEnv("TABLES_PRIMARY_STORAGE_ACCOUNT_KEY")
	if !ok {
		panic("TABLES_PRIMARY_STORAGE_ACCOUNT_KEY could not be found")
	}
	serviceURL := fmt.Sprintf("https://%s.table.core.windows.net/%s", accountName, "myTableName")

	cred, err := aztables.NewSharedKeyCredential(accountName, accountKey)
	if err != nil {
		panic(err)
	}
	client, err := aztables.NewClientWithSharedKey(serviceURL, cred, nil)
	if err != nil {
		panic(err)
	}
	fmt.Println(client)
}

type InventoryEntity struct {
	aztables.Entity
	Price       float32
	Inventory   int32
	ProductName string
	OnSale      bool
}

func ExampleClient_InsertEntity() {
	accountName, ok := os.LookupEnv("TABLES_STORAGE_ACCOUNT_NAME")
	if !ok {
		panic("TABLES_STORAGE_ACCOUNT_NAME could not be found")
	}
	accountKey, ok := os.LookupEnv("TABLES_PRIMARY_STORAGE_ACCOUNT_KEY")
	if !ok {
		panic("TABLES_PRIMARY_STORAGE_ACCOUNT_KEY could not be found")
	}
	serviceURL := fmt.Sprintf("https://%s.table.core.windows.net/%s", accountName, "myTable")

	cred, err := aztables.NewSharedKeyCredential(accountName, accountKey)
	if err != nil {
		panic(err)
	}
	client, err := aztables.NewClientWithSharedKey(serviceURL, cred, nil)
	if err != nil {
		panic(err)
	}

	myEntity := InventoryEntity{
		Entity: aztables.Entity{
			PartitionKey: "pk001",
			RowKey:       "rk001",
		},
		Price:       3.99,
		Inventory:   20,
		ProductName: "Markers",
		OnSale:      false,
	}
	marshalled, err := json.Marshal(myEntity)
	if err != nil {
		panic(err)
	}

	_, err = client.AddEntity(context.TODO(), marshalled, nil)
	if err != nil {
		panic(err)
	}

	// Inserting an entity with int64s, binary, datetime, or guid types
	myAdvancedEntity := aztables.EDMEntity{
		Entity: aztables.Entity{
			PartitionKey: "pk001",
			RowKey:       "rk002",
		},
		Properties: map[string]interface{}{
			"Bool":     false,
			"Int32":    int32(1234),
			"Int64":    aztables.EDMInt64(123456789012),
			"Double":   1234.1234,
			"String":   "test",
			"Guid":     aztables.EDMGUID("4185404a-5818-48c3-b9be-f217df0dba6f"),
			"DateTime": aztables.EDMDateTime(time.Date(2013, time.August, 02, 17, 37, 43, 9004348, time.UTC)),
			"Binary":   aztables.EDMBinary("SomeBinary"),
		},
	}

	marshalled, err = json.Marshal(myAdvancedEntity)
	if err != nil {
		panic(err)
	}
	_, err = client.AddEntity(context.TODO(), marshalled, nil)
	if err != nil {
		panic(err)
	}
}

func ExampleClient_DeleteEntity() {
	accountName, ok := os.LookupEnv("TABLES_STORAGE_ACCOUNT_NAME")
	if !ok {
		panic("TABLES_STORAGE_ACCOUNT_NAME could not be found")
	}
	accountKey, ok := os.LookupEnv("TABLES_PRIMARY_STORAGE_ACCOUNT_KEY")
	if !ok {
		panic("TABLES_PRIMARY_STORAGE_ACCOUNT_KEY could not be found")
	}
	serviceURL := fmt.Sprintf("https://%s.table.core.windows.net/%s", accountName, "myTable")

	cred, err := aztables.NewSharedKeyCredential(accountName, accountKey)
	if err != nil {
		panic(err)
	}
	client, err := aztables.NewClientWithSharedKey(serviceURL, cred, nil)
	if err != nil {
		panic(err)
	}

	anyETag := azcore.ETagAny
	_, err = client.DeleteEntity(context.TODO(), "pk001", "rk001", &aztables.DeleteEntityOptions{IfMatch: &anyETag})
	if err != nil {
		panic(err)
	}
}

func ExampleClient_List() {
	accountName, ok := os.LookupEnv("TABLES_STORAGE_ACCOUNT_NAME")
	if !ok {
		panic("TABLES_STORAGE_ACCOUNT_NAME could not be found")
	}
	accountKey, ok := os.LookupEnv("TABLES_PRIMARY_STORAGE_ACCOUNT_KEY")
	if !ok {
		panic("TABLES_PRIMARY_STORAGE_ACCOUNT_KEY could not be found")
	}
	serviceURL := fmt.Sprintf("https://%s.table.core.windows.net/%s", accountName, "myTable")

	cred, err := aztables.NewSharedKeyCredential(accountName, accountKey)
	if err != nil {
		panic(err)
	}
	client, err := aztables.NewClientWithSharedKey(serviceURL, cred, nil)
	if err != nil {
		panic(err)
	}

	filter := fmt.Sprintf("PartitionKey eq '%v' or PartitionKey eq '%v'", "pk001", "pk002")
	pager := client.List(&aztables.ListEntitiesOptions{Filter: &filter})

	pageCount := 1
	for pager.More() {
		response, err := pager.NextPage(context.TODO())
		if err != nil {
			panic(err)
		}
		fmt.Printf("There are %d entities in page #%d\n", len(response.Entities), pageCount)
		pageCount += 1
	}

	// To list all entities in a table, provide nil to Query()
	listPager := client.List(nil)
	pageCount = 0
	for listPager.More() {
		response, err := listPager.NextPage(context.TODO())
		if err != nil {
			panic(err)
		}
		fmt.Printf("There are %d entities in page #%d\n", len(response.Entities), pageCount)
		pageCount += 1
	}
}

func ExampleServiceClient_ListTables() {
	accountName, ok := os.LookupEnv("TABLES_STORAGE_ACCOUNT_NAME")
	if !ok {
		panic("TABLES_STORAGE_ACCOUNT_NAME could not be found")
	}
	accountKey, ok := os.LookupEnv("TABLES_PRIMARY_STORAGE_ACCOUNT_KEY")
	if !ok {
		panic("TABLES_PRIMARY_STORAGE_ACCOUNT_KEY could not be found")
	}
	serviceURL := accountName + ".table.core.windows.net"

	cred, err := aztables.NewSharedKeyCredential(accountName, accountKey)
	if err != nil {
		panic(err)
	}
	service, err := aztables.NewServiceClientWithSharedKey(serviceURL, cred, nil)
	if err != nil {
		panic(err)
	}

	myTable := "myTableName"
	filter := fmt.Sprintf("TableName ge '%v'", myTable)
	pager := service.ListTables(&aztables.ListTablesOptions{Filter: &filter})

	pageCount := 1
	for pager.More() {
		response, err := pager.NextPage(context.TODO())
		if err != nil {
			panic(err)
		}
		fmt.Printf("There are %d tables in page #%d\n", len(response.Tables), pageCount)
		for _, table := range response.Tables {
			fmt.Printf("\tTableName: %s\n", *table.Name)
		}
		pageCount += 1
	}
}<|MERGE_RESOLUTION|>--- conflicted
+++ resolved
@@ -146,19 +146,6 @@
 		} else {
 			panic(err)
 		}
-<<<<<<< HEAD
-	} else {
-		// for _, subResp := range resp.TransactionResponses {
-		// 	if subResp.StatusCode != http.StatusAccepted {
-		// 		body, err := ioutil.ReadAll(subResp.Body)
-		// 		if err != nil {
-		// 			panic(err)
-		// 		}
-		// 		fmt.Println(string(body))
-		// 	}
-		// }
-=======
->>>>>>> 9813425c
 	}
 }
 
