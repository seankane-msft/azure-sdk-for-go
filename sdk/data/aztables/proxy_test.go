// Copyright (c) Microsoft Corporation. All rights reserved.
// Licensed under the MIT License.

package aztables

import (
	"context"
	"fmt"
	"hash/fnv"
	"net/http"
	"strings"
	"testing"

	"github.com/Azure/azure-sdk-for-go/sdk/azcore"
	"github.com/Azure/azure-sdk-for-go/sdk/azcore/policy"
	"github.com/Azure/azure-sdk-for-go/sdk/azcore/runtime"
	"github.com/Azure/azure-sdk-for-go/sdk/azidentity"
	"github.com/Azure/azure-sdk-for-go/sdk/internal/recording"
	"github.com/stretchr/testify/require"
)

var pathToPackage = "sdk/data/aztables"

type recordingPolicy struct {
	options recording.RecordingOptions
	t       *testing.T
}

func NewRecordingPolicy(t *testing.T, o *recording.RecordingOptions) policy.Policy {
	if o == nil {
		o = &recording.RecordingOptions{}
	}
	p := &recordingPolicy{options: *o, t: t}
	p.options.Init()
	return p
}

func (p *recordingPolicy) Do(req *policy.Request) (resp *http.Response, err error) {
<<<<<<< HEAD
	if !recording.IsLiveOnly(p.t) {
=======
	if recording.GetRecordMode() != recording.LiveMode {
>>>>>>> ca29395e
		originalURLHost := req.Raw().URL.Host
		req.Raw().URL.Scheme = "https"
		req.Raw().URL.Host = p.options.Host
		req.Raw().Host = p.options.Host

		req.Raw().Header.Set(recording.UpstreamUriHeader, fmt.Sprintf("%v://%v", p.options.Scheme, originalURLHost))
		req.Raw().Header.Set(recording.ModeHeader, recording.GetRecordMode())
		req.Raw().Header.Set(recording.IdHeader, recording.GetRecordingId(p.t))
	}
	return req.Next()
}

type FakeCredential struct {
	accountName string
	accountKey  string
}

func NewFakeCredential(accountName, accountKey string) *FakeCredential {
	return &FakeCredential{
		accountName: accountName,
		accountKey:  accountKey,
	}
}

type fakeCredPolicy struct {
	cred *FakeCredential
}

func newFakeCredPolicy(cred *FakeCredential, opts runtime.AuthenticationOptions) *fakeCredPolicy {
	return &fakeCredPolicy{cred: cred}
}

func (f *fakeCredPolicy) Do(req *policy.Request) (*http.Response, error) {
	authHeader := strings.Join([]string{"Authorization ", f.cred.accountName, ":", f.cred.accountKey}, "")
	req.Raw().Header.Set(headerAuthorization, authHeader)
	return req.Next()
}

func (f *FakeCredential) NewAuthenticationPolicy(options runtime.AuthenticationOptions) policy.Policy {
	return newFakeCredPolicy(f, options)
}

func createClientForRecording(t *testing.T, tableName string, serviceURL string, cred azcore.Credential) (*Client, error) {
	p := NewRecordingPolicy(t, &recording.RecordingOptions{UseHTTPS: true})
	client, err := recording.GetHTTPClient(t)
	require.NoError(t, err)

	options := &ClientOptions{
		PerCallPolicies: []policy.Policy{p},
		Transport:       client,
	}
	if !strings.HasSuffix(serviceURL, "/") && tableName != "" {
		serviceURL += "/"
	}
	serviceURL += tableName

	return NewClient(serviceURL, cred, options)
}

func createServiceClientForRecording(t *testing.T, serviceURL string, cred azcore.Credential) (*ServiceClient, error) {
	p := NewRecordingPolicy(t, &recording.RecordingOptions{UseHTTPS: true})
	client, err := recording.GetHTTPClient(t)
	require.NoError(t, err)

	options := &ClientOptions{
		PerCallPolicies: []policy.Policy{p},
		Transport:       client,
	}
	return NewServiceClient(serviceURL, cred, options)
}

func initClientTest(t *testing.T, service string, createTable bool) (*Client, func()) {
	var client *Client
	var err error
	if service == string(storageEndpoint) {
		client, err = createStorageClient(t)
		require.NoError(t, err)
	} else if service == string(cosmosEndpoint) {
		client, err = createCosmosClient(t)
		require.NoError(t, err)
	}

	err = recording.StartRecording(t, pathToPackage, nil)
	require.NoError(t, err)

	if createTable {
		_, err = client.Create(context.Background(), nil)
		require.NoError(t, err)
	}

	return client, func() {
		_, err = client.Delete(context.Background(), nil)
		require.NoError(t, err)
		err = recording.StopRecording(t, nil)
		require.NoError(t, err)
	}
}

func initServiceTest(t *testing.T, service string) (*ServiceClient, func()) {
	var client *ServiceClient
	var err error
	if service == string(storageEndpoint) {
		client, err = createStorageServiceClient(t)
		require.NoError(t, err)
	} else if service == string(cosmosEndpoint) {
		client, err = createCosmosServiceClient(t)
		require.NoError(t, err)
	}

	err = recording.StartRecording(t, pathToPackage, nil)
	require.NoError(t, err)

	return client, func() {
		err = recording.StopRecording(t, nil)
		require.NoError(t, err)
	}
}

func getAADCredential(t *testing.T) (azcore.Credential, error) { //nolint
	if recording.GetRecordMode() == "playback" {
		return NewFakeCredential("fakestorageaccount", "fakeAccountKey"), nil
	}

	accountName := recording.GetEnvVariable(t, "TABLES_STORAGE_ACCOUNT_NAME", "fakestorageaccount")

	err := recording.AddUriSanitizer("fakestorageaccount", accountName, nil)
	require.NoError(t, err)

	return azidentity.NewDefaultAzureCredential(nil)
}

func getSharedKeyCredential(t *testing.T) (azcore.Credential, error) {
	if recording.GetRecordMode() == "playback" {
		return NewSharedKeyCredential("accountName", "daaaaaaaaaabbbbbbbbbbcccccccccccccccccccdddddddddddddddddddeeeeeeeeeeefffffffffffggggg==")
	}

	accountName := recording.GetEnvVariable(t, "TABLES_COSMOS_ACCOUNT_NAME", "fakestorageaccount")
	accountKey := recording.GetEnvVariable(t, "TABLES_PRIMARY_COSMOS_ACCOUNT_KEY", "fakeAccountKey")

	err := recording.AddUriSanitizer("fakestorageaccount", accountName, nil)
	require.NoError(t, err)

	return NewSharedKeyCredential(accountName, accountKey)
}

func createStorageClient(t *testing.T) (*Client, error) {
	var cred azcore.Credential
	var err error
	accountName := recording.GetEnvVariable(t, "TABLES_STORAGE_ACCOUNT_NAME", "fakestorageaccount")
	accountKey := recording.GetEnvVariable(t, "TABLES_PRIMARY_STORAGE_ACCOUNT_KEY", "fakestorageaccountkey")

	if recording.GetRecordMode() == "playback" {
		cred, err = getSharedKeyCredential(t)
		require.NoError(t, err)
	} else {
		cred, err = NewSharedKeyCredential(accountName, accountKey)
		require.NoError(t, err)
	}

	serviceURL := storageURI(accountName)

	tableName, err := createRandomName(t, tableNamePrefix)
	require.NoError(t, err)

	return createClientForRecording(t, tableName, serviceURL, cred)
}

func createCosmosClient(t *testing.T) (*Client, error) {
	var cred azcore.Credential
	accountName := recording.GetEnvVariable(t, "TABLES_COSMOS_ACCOUNT_NAME", "fakestorageaccount")
	if recording.GetRecordMode() == "playback" {
		accountName = "fakestorageaccount"
	}

	cred, err := getSharedKeyCredential(t)
	require.NoError(t, err)

	serviceURL := cosmosURI(accountName)

	tableName, err := createRandomName(t, tableNamePrefix)
	require.NoError(t, err)

	return createClientForRecording(t, tableName, serviceURL, cred)
}

func createStorageServiceClient(t *testing.T) (*ServiceClient, error) {
	var cred azcore.Credential
	var err error
	accountName := recording.GetEnvVariable(t, "TABLES_STORAGE_ACCOUNT_NAME", "fakestorageaccount")
	accountKey := recording.GetEnvVariable(t, "TABLES_PRIMARY_STORAGE_ACCOUNT_KEY", "fakestorageaccountkey")

	if recording.GetRecordMode() == "playback" {
		cred, err = getSharedKeyCredential(t)
		require.NoError(t, err)
	} else {
		cred, err = NewSharedKeyCredential(accountName, accountKey)
		require.NoError(t, err)
	}

	serviceURL := storageURI(accountName)

	return createServiceClientForRecording(t, serviceURL, cred)
}

func createCosmosServiceClient(t *testing.T) (*ServiceClient, error) {
	var cred azcore.Credential
	accountName := recording.GetEnvVariable(t, "TABLES_COSMOS_ACCOUNT_NAME", "fakestorageaccount")
	if recording.GetRecordMode() == "playback" {
		accountName = "fakestorageaccount"
	}

	cred, err := getSharedKeyCredential(t)
	require.NoError(t, err)

	serviceURL := cosmosURI(accountName)

	return createServiceClientForRecording(t, serviceURL, cred)
}

func createRandomName(t *testing.T, prefix string) (string, error) {
	h := fnv.New32a()
	_, err := h.Write([]byte(t.Name()))
	return prefix + fmt.Sprint(h.Sum32()), err
}

func clearAllTables(service *ServiceClient) error {
	pager := service.ListTables(nil)
	for pager.NextPage(ctx) {
		resp := pager.PageResponse()
		for _, v := range resp.Tables {
			_, err := service.DeleteTable(ctx, *v.TableName, nil)
			if err != nil {
				return err
			}
		}
	}
	return pager.Err()
}<|MERGE_RESOLUTION|>--- conflicted
+++ resolved
@@ -36,11 +36,7 @@
 }
 
 func (p *recordingPolicy) Do(req *policy.Request) (resp *http.Response, err error) {
-<<<<<<< HEAD
-	if !recording.IsLiveOnly(p.t) {
-=======
 	if recording.GetRecordMode() != recording.LiveMode {
->>>>>>> ca29395e
 		originalURLHost := req.Raw().URL.Host
 		req.Raw().URL.Scheme = "https"
 		req.Raw().URL.Host = p.options.Host
