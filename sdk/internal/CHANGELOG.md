--- conflicted
+++ resolved
@@ -1,12 +1,7 @@
 # Release History
 
 ## 0.8.0 (Unreleased)
-<<<<<<< HEAD
-=======
 * Renamed log constant type and values to conform to guidelines.
-
-## 0.7.2 (Unreleased)
->>>>>>> 23b41e6d
 * Exports `RecordMode`, `PlaybackMode`, and `LiveMode` for determining test mode
 * When running in `LiveMode` no traffic will be routed to the proxy and the `StartRecording`/`StopRecording` methods are no-ops.
 * Added support for running tests in parallel
