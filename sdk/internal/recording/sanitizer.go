//go:build go1.16
// +build go1.16

// Copyright (c) Microsoft Corporation. All rights reserved.
// Licensed under the MIT License.

package recording

import (
	"net/http"

	"github.com/dnaeon/go-vcr/cassette"
	"github.com/dnaeon/go-vcr/recorder"
)

type Sanitizer struct {
	recorder          *recorder.Recorder
	headersToSanitize map[string]*string
	urlSanitizer      StringSanitizer
	bodySanitizer     StringSanitizer
}

type StringSanitizer func(*string)

const SanitizedValue string = "sanitized"
const SanitizedBase64Value string = "Kg=="

var sanitizedValueSlice = []string{SanitizedValue}

func DefaultSanitizer(recorder *recorder.Recorder) *Sanitizer {
	// The default sanitizer sanitizes the Authorization header
	s := &Sanitizer{headersToSanitize: map[string]*string{"Authorization": nil}, recorder: recorder, urlSanitizer: DefaultStringSanitizer, bodySanitizer: DefaultStringSanitizer}
	recorder.AddSaveFilter(s.applySaveFilter)

	return s
}

// AddSanitizedHeaders adds the supplied header names to the list of headers to be sanitized on request and response recordings.
func (s *Sanitizer) AddSanitizedHeaders(headers ...string) {
<<<<<<< HEAD
	for _, headerName := range headers {
		s.headersToSanitize[headerName] = nil
	}
=======
	s.headersToSanitize = append(s.headersToSanitize, headers...)
>>>>>>> 67c3b759
}

// AddBodysanitizer configures the supplied StringSanitizer to sanitize recording request and response bodies
func (s *Sanitizer) AddBodysanitizer(sanitizer StringSanitizer) {
	s.bodySanitizer = sanitizer
}

// AddUriSanitizer configures the supplied StringSanitizer to sanitize recording request and response URLs
func (s *Sanitizer) AddUrlSanitizer(sanitizer StringSanitizer) {
	s.urlSanitizer = sanitizer
}

func (s *Sanitizer) sanitizeHeaders(header http.Header) {
	for headerName := range s.headersToSanitize {
		if _, ok := header[headerName]; ok {
			header[headerName] = sanitizedValueSlice
		}
	}
}

func (s *Sanitizer) sanitizeBodies(body *string) {
	s.bodySanitizer(body)
}

func (s *Sanitizer) sanitizeURL(url *string) {
	s.urlSanitizer(url)
}

func (s *Sanitizer) applySaveFilter(i *cassette.Interaction) error {
	s.sanitizeHeaders(i.Request.Headers)
	s.sanitizeHeaders(i.Response.Headers)
	s.sanitizeURL(&i.Request.URL)
	if len(i.Request.Body) > 0 {
		s.sanitizeBodies(&i.Request.Body)
	}
	if len(i.Response.Body) > 0 {
		s.sanitizeBodies(&i.Response.Body)
	}
	return nil
}

func DefaultStringSanitizer(s *string) {}<|MERGE_RESOLUTION|>--- conflicted
+++ resolved
@@ -15,21 +15,27 @@
 
 type Sanitizer struct {
 	recorder          *recorder.Recorder
-	headersToSanitize map[string]*string
+	headersToSanitize []string
 	urlSanitizer      StringSanitizer
 	bodySanitizer     StringSanitizer
 }
 
+// StringSanitizer is a func that will modify the string pointed to by the parameter into a sanitized value.
 type StringSanitizer func(*string)
 
+// SanitizedValue is the default placeholder value to be used for sanitized strings.
 const SanitizedValue string = "sanitized"
+
+// SanitizedBase64Value is the default placeholder value to be used for sanitized base-64 encoded strings.
 const SanitizedBase64Value string = "Kg=="
 
 var sanitizedValueSlice = []string{SanitizedValue}
 
-func DefaultSanitizer(recorder *recorder.Recorder) *Sanitizer {
+// defaultSanitizer returns a new RecordingSanitizer with the default sanitizing behavior.
+// To customize sanitization, call AddSanitizedHeaders, AddBodySanitizer, or AddUrlSanitizer.
+func defaultSanitizer(recorder *recorder.Recorder) *Sanitizer {
 	// The default sanitizer sanitizes the Authorization header
-	s := &Sanitizer{headersToSanitize: map[string]*string{"Authorization": nil}, recorder: recorder, urlSanitizer: DefaultStringSanitizer, bodySanitizer: DefaultStringSanitizer}
+	s := &Sanitizer{headersToSanitize: []string{"Authorization"}, recorder: recorder, urlSanitizer: DefaultStringSanitizer, bodySanitizer: DefaultStringSanitizer}
 	recorder.AddSaveFilter(s.applySaveFilter)
 
 	return s
@@ -37,13 +43,7 @@
 
 // AddSanitizedHeaders adds the supplied header names to the list of headers to be sanitized on request and response recordings.
 func (s *Sanitizer) AddSanitizedHeaders(headers ...string) {
-<<<<<<< HEAD
-	for _, headerName := range headers {
-		s.headersToSanitize[headerName] = nil
-	}
-=======
 	s.headersToSanitize = append(s.headersToSanitize, headers...)
->>>>>>> 67c3b759
 }
 
 // AddBodysanitizer configures the supplied StringSanitizer to sanitize recording request and response bodies
@@ -57,7 +57,7 @@
 }
 
 func (s *Sanitizer) sanitizeHeaders(header http.Header) {
-	for headerName := range s.headersToSanitize {
+	for _, headerName := range s.headersToSanitize {
 		if _, ok := header[headerName]; ok {
 			header[headerName] = sanitizedValueSlice
 		}
