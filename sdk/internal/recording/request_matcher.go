--- conflicted
+++ resolved
@@ -17,20 +17,15 @@
 )
 
 type RequestMatcher struct {
-	ignoredHeaders map[string]*string
+	context TestContext
+	// IgnoredHeaders is a map acting as a hash set of the header names that will be ignored for matching.
+	// Modifying the keys in the map will affect how headers are matched for recordings.
+	IgnoredHeaders map[string]struct{}
+	bodyMatcher    StringMatcher
+	urlMatcher     StringMatcher
+	methodMatcher  StringMatcher
 }
 
-<<<<<<< HEAD
-var ignoredHeaders = map[string]*string{
-	"Date":                   nil,
-	"X-Ms-Date":              nil,
-	"x-ms-date":              nil,
-	"x-ms-client-request-id": nil,
-	"User-Agent":             nil,
-	"Request-Id":             nil,
-	"traceparent":            nil,
-	"Authorization":          nil,
-=======
 type StringMatcher func(reqVal string, recVal string) bool
 
 var ignoredHeaders = map[string]struct{}{
@@ -104,49 +99,48 @@
 		}
 		return isMatch
 	}
->>>>>>> 67c3b759
 }
 
-var recordingHeaderMissing = "Test recording headers do not match. Header '%s' is present in request but not in recording."
-var requestHeaderMissing = "Test recording headers do not match. Header '%s' is present in recording but not in request."
-var headerValuesMismatch = "Test recording header '%s' does not match. request: %s, recording: %s"
-var methodMismatch = "Test recording methods do not match. request: %s, recording: %s"
-var urlMismatch = "Test recording URLs do not match. request: %s, recording: %s"
-var bodiesMismatch = "Test recording bodies do not match.\nrequest: %s\nrecording: %s"
+func defaultStringMatcher(s1 string, s2 string) bool {
+	return s1 == s2
+}
 
-func compareBodies(r *http.Request, i cassette.Request, c TestContext) bool {
+func getBody(r *http.Request) string {
 	body := bytes.Buffer{}
 	if r.Body != nil {
 		_, err := body.ReadFrom(r.Body)
 		if err != nil {
-			return false
+			return "could not parse body: " + err.Error()
 		}
 		r.Body = ioutil.NopCloser(&body)
 	}
-	bodiesMatch := body.String() == i.Body
-	if !bodiesMatch {
-		c.Log(fmt.Sprintf(bodiesMismatch, body.String(), i.Body))
-	}
-	return bodiesMatch
+	return body.String()
 }
 
-func compareURLs(r *http.Request, i cassette.Request, c TestContext) bool {
-	if r.URL.String() != i.URL {
-		c.Log(fmt.Sprintf(urlMismatch, r.URL.String(), i.URL))
-		return false
-	}
-	return true
+func getUrl(r *http.Request) string {
+	return r.URL.String()
 }
 
-func compareMethods(r *http.Request, i cassette.Request, c TestContext) bool {
-	if r.Method != i.Method {
-		c.Log(fmt.Sprintf(methodMismatch, r.Method, i.Method))
-		return false
-	}
-	return true
+func getMethod(r *http.Request) string {
+	return r.Method
 }
 
-func compareHeaders(r *http.Request, i cassette.Request, c TestContext) bool {
+func (m *RequestMatcher) compareBodies(r *http.Request, recordedBody string) bool {
+	body := getBody(r)
+	return m.bodyMatcher(body, recordedBody)
+}
+
+func (m *RequestMatcher) compareURLs(r *http.Request, recordedUrl string) bool {
+	url := getUrl(r)
+	return m.urlMatcher(url, recordedUrl)
+}
+
+func (m *RequestMatcher) compareMethods(r *http.Request, recordedMethod string) bool {
+	method := getMethod(r)
+	return m.methodMatcher(method, recordedMethod)
+}
+
+func (m *RequestMatcher) compareHeaders(r *http.Request, i cassette.Request) bool {
 	unVisitedCassetteKeys := make(map[string]*string, len(i.Headers))
 	// clone the cassette keys to track which we have seen
 	for k := range i.Headers {
@@ -167,20 +161,20 @@
 			headersMatch := reflect.DeepEqual(requestHeader, recordedHeader)
 			if !headersMatch {
 				// headers don't match
-				c.Log(fmt.Sprintf(headerValuesMismatch, key, requestHeader, recordedHeader))
+				m.context.Log(fmt.Sprintf(headerValuesMismatch, key, requestHeader, recordedHeader))
 				return false
 			}
 
 		} else {
 			// header not found
-			c.Log(fmt.Sprintf(recordingHeaderMissing, key))
+			m.context.Log(fmt.Sprintf(recordingHeaderMissing, key))
 			return false
 		}
 	}
 	if len(unVisitedCassetteKeys) > 0 {
 		// headers exist in the recording that do not exist in the request
 		for headerName := range unVisitedCassetteKeys {
-			c.Log(fmt.Sprintf(requestHeaderMissing, headerName))
+			m.context.Log(fmt.Sprintf(requestHeaderMissing, headerName))
 		}
 		return false
 	}
