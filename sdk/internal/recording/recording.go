--- conflicted
+++ resolved
@@ -441,12 +441,12 @@
 var recordMode = os.Getenv("AZURE_RECORD_MODE")
 
 const (
-	RecordingMode      = "record"
-	PlaybackMode       = "playback"
-	LiveMode           = "live"
-	IDHeader           = "x-recording-id"
-	ModeHeader         = "x-recording-mode"
-	UpstreamURIHeader  = "x-recording-upstream-base-uri"
+	RecordingMode     = "record"
+	PlaybackMode      = "playback"
+	LiveMode          = "live"
+	IDHeader          = "x-recording-id"
+	ModeHeader        = "x-recording-mode"
+	UpstreamURIHeader = "x-recording-upstream-base-uri"
 )
 
 type recordedTest struct {
@@ -504,12 +504,8 @@
 
 	testId := getTestId(pathToRecordings, t)
 
-<<<<<<< HEAD
 	url := fmt.Sprintf("%s/%s/start", options.hostScheme(), recordMode)
 
-=======
-	url := fmt.Sprintf("%s/%s/start", options.HostScheme(), recordMode)
->>>>>>> 3632133b
 	req, err := http.NewRequest("POST", url, nil)
 	if err != nil {
 		return err
@@ -545,9 +541,6 @@
 		return nil
 	}
 
-<<<<<<< HEAD
-	url := fmt.Sprintf("%v/%v/stop", options.hostScheme(), recordMode)
-=======
 	if testStruct, ok := testSuite[t.Name()]; ok {
 		if testStruct.liveOnly {
 			// test should only be run live, don't want to generate recording
@@ -555,8 +548,7 @@
 		}
 	}
 
-	url := fmt.Sprintf("%v/%v/stop", options.HostScheme(), recordMode)
->>>>>>> 3632133b
+	url := fmt.Sprintf("%v/%v/stop", options.hostScheme(), recordMode)
 	req, err := http.NewRequest("POST", url, nil)
 	if err != nil {
 		return err
@@ -575,16 +567,9 @@
 }
 
 // This looks up an environment variable and if it is not found, returns the recordedValue
-<<<<<<< HEAD
 func GetEnvVariable(varName string, recordedValue string) string {
-=======
-func GetEnvVariable(t *testing.T, varName string, recordedValue string) string {
-	if GetRecordMode() == PlaybackMode {
-		return recordedValue
-	}
->>>>>>> 3632133b
 	val, ok := os.LookupEnv(varName)
-	if !ok || GetRecordMode() == RecordingMode {
+	if !ok || GetRecordMode() == PlaybackMode {
 		return recordedValue
 	}
 	return val
