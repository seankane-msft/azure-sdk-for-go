--- conflicted
+++ resolved
@@ -9,7 +9,6 @@
 import (
 	"time"
 
-	"github.com/Azure/azure-sdk-for-go/sdk/azcore/to"
 	"github.com/Azure/azure-sdk-for-go/sdk/keyvault/azkeys/internal/generated"
 )
 
@@ -115,11 +114,7 @@
 
 // JSONWebKey - As of http://tools.ietf.org/html/draft-ietf-jose-json-web-key-18
 type JSONWebKey struct {
-<<<<<<< HEAD
-	// Elliptic curve name. For valid values, see JsonWebKeyCurveName.
-=======
 	// Elliptic curve name. For valid values, see KeyCurveName.
->>>>>>> e8910fe5
 	Crv *KeyCurveName `json:"crv,omitempty"`
 
 	// RSA private exponent, or the D component of an EC or OKP private key.
@@ -337,8 +332,6 @@
 
 	// Blob encoding the policy rules under which the key can be released.
 	EncodedPolicy []byte `json:"data,omitempty"`
-<<<<<<< HEAD
-=======
 
 	// Defines the mutability state of the policy. Once marked immutable, this flag cannot be reset and the policy cannot be changed
 	// under any circumstances.
@@ -355,7 +348,6 @@
 		EncodedPolicy: k.EncodedPolicy,
 		Immutable:     k.Immutable,
 	}
->>>>>>> e8910fe5
 }
 
 func keyReleasePolicyFromGenerated(i *generated.KeyReleasePolicy) *KeyReleasePolicy {
@@ -365,10 +357,7 @@
 	return &KeyReleasePolicy{
 		ContentType:   i.ContentType,
 		EncodedPolicy: i.EncodedPolicy,
-<<<<<<< HEAD
-=======
 		Immutable:     i.Immutable,
->>>>>>> e8910fe5
 	}
 }
 
@@ -461,24 +450,6 @@
 	TimeBeforeExpiry *string `json:"timeBeforeExpiry,omitempty"`
 }
 
-<<<<<<< HEAD
-func convertGeneratedMap(m map[string]*string) map[string]string {
-	ret := map[string]string{}
-
-	for k, v := range m {
-		ret[k] = *v
-	}
-
-	return ret
-}
-
-func convertToGeneratedMap(m map[string]string) map[string]*string {
-	ret := map[string]*string{}
-	for k, v := range m {
-		ret[k] = to.StringPtr(v)
-	}
-
-=======
 func convertToGeneratedMap(m map[string]string) map[string]*string {
 	if m == nil {
 		return nil
@@ -500,6 +471,5 @@
 	for k, v := range m {
 		ret[k] = *v
 	}
->>>>>>> e8910fe5
 	return ret
 }