--- conflicted
+++ resolved
@@ -1,10 +1,6 @@
 # Release History
 
-<<<<<<< HEAD
-## 0.2.0 (Unreleased)
-=======
-## 0.2.1 (Unreleased)
->>>>>>> 52ad1c9e
+## 0.3.0 (Unreleased)
 
 ### Features Added
 * Adds the `CreateOKPKey` method for creating OKP public keys
