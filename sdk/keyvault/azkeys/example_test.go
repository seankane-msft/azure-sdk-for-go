//go:build go1.16
// +build go1.16

// Copyright (c) Microsoft Corporation. All rights reserved.
// Licensed under the MIT License. See License.txt in the project root for license information.

package azkeys_test

import (
	"context"
	"fmt"
	"os"
	"time"

	"github.com/Azure/azure-sdk-for-go/sdk/azcore/to"
	"github.com/Azure/azure-sdk-for-go/sdk/azidentity"
	"github.com/Azure/azure-sdk-for-go/sdk/keyvault/azkeys"
)

var client azkeys.Client

func ExampleNewClient() {
	vaultUrl := os.Getenv("AZURE_KEYVAULT_URL")
	cred, err := azidentity.NewDefaultAzureCredential(nil)
	if err != nil {
		panic(err)
	}

	client, err = azkeys.NewClient(vaultUrl, cred, nil)
	if err != nil {
		panic(err)
	}
}

func ExampleClient_CreateRSAKey() {
	vaultUrl := os.Getenv("AZURE_KEYVAULT_URL")
	cred, err := azidentity.NewDefaultAzureCredential(nil)
	if err != nil {
		panic(err)
	}

	client, err := azkeys.NewClient(vaultUrl, cred, nil)
	if err != nil {
		panic(err)
	}

	resp, err := client.CreateRSAKey(context.TODO(), "new-rsa-key", &azkeys.CreateRSAKeyOptions{KeySize: to.Int32Ptr(2048)})
	if err != nil {
		panic(err)
	}
	fmt.Println(*resp.Key.ID)
	fmt.Println(*resp.Key.KeyType)
}

func ExampleClient_CreateECKey() {
	vaultUrl := os.Getenv("AZURE_KEYVAULT_URL")
	cred, err := azidentity.NewDefaultAzureCredential(nil)
	if err != nil {
		panic(err)
	}

	client, err := azkeys.NewClient(vaultUrl, cred, nil)
	if err != nil {
		panic(err)
	}

<<<<<<< HEAD
	resp, err := client.CreateECKey(context.TODO(), "new-rsa-key", &azkeys.CreateECKeyOptions{CurveName: azkeys.P256.ToPtr()})
=======
	resp, err := client.CreateECKey(context.TODO(), "new-rsa-key", &azkeys.CreateECKeyOptions{CurveName: azkeys.KeyCurveNameP256.ToPtr()})
>>>>>>> e8910fe5
	if err != nil {
		panic(err)
	}
	fmt.Println(*resp.Key.ID)
	fmt.Println(*resp.Key.KeyType)
}

func ExampleClient_GetKey() {
	vaultUrl := os.Getenv("AZURE_KEYVAULT_URL")
	cred, err := azidentity.NewDefaultAzureCredential(nil)
	if err != nil {
		panic(err)
	}

	client, err := azkeys.NewClient(vaultUrl, cred, nil)
	if err != nil {
		panic(err)
	}

	resp, err := client.GetKey(context.TODO(), "key-to-retrieve", nil)
	if err != nil {
		panic(err)
	}
	fmt.Println(*resp.Key.ID)
}

func ExampleClient_UpdateKeyProperties() {
	vaultUrl := os.Getenv("AZURE_KEYVAULT_URL")
	cred, err := azidentity.NewDefaultAzureCredential(nil)
	if err != nil {
		panic(err)
	}

	client, err := azkeys.NewClient(vaultUrl, cred, nil)
	if err != nil {
		panic(err)
	}

	resp, err := client.UpdateKeyProperties(context.TODO(), "key-to-update", &azkeys.UpdateKeyPropertiesOptions{
		Tags: map[string]string{
			"Tag1": "val1",
		},
		KeyAttributes: &azkeys.KeyAttributes{
			RecoveryLevel: azkeys.DeletionRecoveryLevelCustomizedRecoverablePurgeable.ToPtr(),
		},
	})
	if err != nil {
		panic(err)
	}
	fmt.Println(*resp.Attributes.RecoveryLevel, resp.Tags["Tag1"])
}

func ExampleClient_BeginDeleteKey() {
	vaultUrl := os.Getenv("AZURE_KEYVAULT_URL")
	cred, err := azidentity.NewDefaultAzureCredential(nil)
	if err != nil {
		panic(err)
	}

	client, err := azkeys.NewClient(vaultUrl, cred, nil)
	if err != nil {
		panic(err)
	}

	resp, err := client.BeginDeleteKey(context.TODO(), "key-to-delete", nil)
	if err != nil {
		panic(err)
	}
	pollResp, err := resp.PollUntilDone(context.TODO(), 1*time.Second)
	if err != nil {
		panic(err)
	}
	fmt.Printf("Successfully deleted key %s", *pollResp.Key.ID)
}

func ExampleClient_ListKeys() {
	vaultUrl := os.Getenv("AZURE_KEYVAULT_URL")
	cred, err := azidentity.NewDefaultAzureCredential(nil)
	if err != nil {
		panic(err)
	}

	client, err := azkeys.NewClient(vaultUrl, cred, nil)
	if err != nil {
		panic(err)
	}

	pager := client.ListKeys(nil)
	for pager.NextPage(context.TODO()) {
		for _, key := range pager.PageResponse().Keys {
			fmt.Println(*key.KID)
		}
	}

	if pager.Err() != nil {
		panic(pager.Err())
	}
}<|MERGE_RESOLUTION|>--- conflicted
+++ resolved
@@ -64,11 +64,7 @@
 		panic(err)
 	}
 
-<<<<<<< HEAD
-	resp, err := client.CreateECKey(context.TODO(), "new-rsa-key", &azkeys.CreateECKeyOptions{CurveName: azkeys.P256.ToPtr()})
-=======
-	resp, err := client.CreateECKey(context.TODO(), "new-rsa-key", &azkeys.CreateECKeyOptions{CurveName: azkeys.KeyCurveNameP256.ToPtr()})
->>>>>>> e8910fe5
+	resp, err := client.CreateECKey(context.TODO(), "new-ec-key", nil)
 	if err != nil {
 		panic(err)
 	}
